#!/usr/bin/env python3.7

import argparse
import subprocess
import os
import sys
import multiprocessing
import re
import datetime
import time
import csv
import collections
import itertools
import functools
import shutil
import io
import math

from typing import Any, Union, Optional, Tuple, List, Sequence, Dict, Counter, \
    Callable, NamedTuple, TextIO, Iterable, \
    cast, TypeVar, NewType
from pathlib_revised import Path2

from data import file_chunks, filter_data, strip_scraped_output
from context_filter import get_context_filter
from serapi_instance import get_stem, try_load_lin, load_commands_preserve
import serapi_instance
from predict_tactic import static_predictors, loadPredictorByFile, loadPredictorByName
from models.tactic_predictor import TacticPredictor, Prediction
from yattag import Doc
from format import format_goal, format_hypothesis, format_tactic, read_tuple, \
<<<<<<< HEAD
    ScrapedTactic, ScrapedCommand, TacticContext
=======
    ScrapedTactic, ScrapedCommand, TacticContext, strip_scraped_output
>>>>>>> 3d2e4e53
from syntax import syntax_highlight, strip_comments
from util import multipartition, chunks, stringified_percent, escape_filename

Tag = Callable[..., Doc.Tag]
Text = Callable[..., None]
Line = Callable[..., None]

MixedDataset = Iterable[ScrapedCommand]

details_css = ["details.css"]
details_javascript = ["details.js"]
report_css = ["report.css"]
report_js = ["report.js"]
extra_files = details_css + details_javascript + report_css + report_js + ["logo.png"]

predictor : TacticPredictor

def read_text_data2_worker__(lines : List[str]) -> MixedDataset:
    def worker_generator():
        with io.StringIO("".join(lines)) as f:
            t = read_tuple(f)
            while t:
                yield t
                t = read_tuple(f)
    return list(worker_generator())

def read_text_data_singlethreaded(data_path : Path2,
                                  num_threads:Optional[int]=None) -> MixedDataset:
    line_chunks = file_chunks(data_path, 32768)
    yield from itertools.chain.from_iterable((read_text_data2_worker__(chunk) for chunk in line_chunks))

def to_list_string(l : List[Any]) -> str:
    return "% ".join([str(item) for item in l])

class PredictionResult(NamedTuple):
    prediction : str
    grade : str
    certainty : float

class TacticResult(NamedTuple):
    tactic : str
    hypothesis : List[str]
    goal : str
    prediction_results : List[PredictionResult]

CommandResult = Union[Tuple[str], TacticResult]

def main(arg_list : List[str]) -> None:
    global predictor
    parser = argparse.ArgumentParser(description=
                                     "Produce an html report from the scrape file.")
    parser.add_argument("-j", "--threads", default=16, type=int)
    parser.add_argument("--prelude", default=".", type=Path2)
    parser.add_argument("--verbose", "-v", help="verbose output",
                        action='store_const', const=True, default=False)
    parser.add_argument("--progress", "-P", help="show progress of files",
                        action='store_const', const=True, default=False)
    parser.add_argument("--debug", default=False, const=True, action='store_const')
    parser.add_argument("--output", "-o", help="output data folder name",
                        default="static-report", type=Path2)
    parser.add_argument("--message", "-m", default=None)
    parser.add_argument('--context-filter', dest="context_filter", type=str,
                        default=None)
    parser.add_argument('--chunk-size', dest="chunk_size", type=int, default=4096)
    parser.add_argument('--weightsfile', default=None)
    parser.add_argument('--predictor', choices=list(static_predictors.keys()),
                        default=None)
    parser.add_argument("--num-predictions", dest="num_predictions", type=int, default=3)
    parser.add_argument('--skip-nochange-tac', default=False, const=True, action='store_const',
                        dest='skip_nochange_tac')
    parser.add_argument('filenames', nargs="+", help="proof file name (*.v)", type=Path2)
    args = parser.parse_args(arg_list)

    cur_commit = subprocess.check_output(["git show --oneline | head -n 1"],
                                         shell=True).decode('utf-8').strip()
    cur_date = datetime.datetime.now()

    if args.weightsfile:
        predictor = loadPredictorByFile(args.weightsfile)
    elif args.predictor:
        predictor = loadPredictorByName(args.predictor)
    else:
        print("You must specify either --weightsfile or --predictor!")
        parser.print_help()
        return

    if not args.output.exists():
        args.output.makedirs()

    context_filter = args.context_filter or dict(predictor.getOptions())["context_filter"]

    with multiprocessing.pool.ThreadPool(args.threads) as pool:
        file_results = \
            list((stats for stats in
                  pool.imap_unordered(functools.partial(report_file, args,
                                                        predictor.training_args,
                                                        context_filter),
                                      args.filenames)
                  if stats))

    write_summary(args, predictor.getOptions() +
                  [("report type", "static"), ("predictor", args.predictor)],
                  cur_commit, cur_date, file_results)

T1 = TypeVar('T1')
T2 = TypeVar('T2')

def report_file(args : argparse.Namespace,
                training_args : argparse.Namespace,
                context_filter_str : str,
                filename : Path2) -> Optional['ResultStats']:

    def make_predictions(num_predictions : int,
                         tactic_interactions : List[ScrapedTactic]) -> \
        Tuple[Iterable[Tuple[ScrapedTactic, List[Prediction]]], float]:
        if len(tactic_interactions) == 0:
            return [], 0
        chunk_size = args.chunk_size
        total_loss = 0.
        for tactic_interaction in tactic_interactions:
            assert isinstance(tactic_interaction.goal, str)
        inputs = [strip_scraped_output(tactic_interaction)
                  for tactic_interaction in tactic_interactions]
        corrects = [tactic_interaction.tactic
                    for tactic_interaction in tactic_interactions]
        predictions : List[List[Prediction]] = []
        for inputs_chunk, corrects_chunk in zip(chunks(inputs, chunk_size),
                                                chunks(corrects, chunk_size)):
            predictions_chunk, loss = predictor.predictKTacticsWithLoss_batch(
                inputs_chunk, args.num_predictions, corrects_chunk)
            predictions += predictions_chunk
            total_loss += loss
        del inputs
        del corrects
        return list(zip(tactic_interactions, predictions)), \
            total_loss / math.ceil(len(tactic_interactions) / chunk_size)

    def merge_indexed(lic : Sequence[Tuple[int, T1]], lib : Sequence[Tuple[int,T2]]) \
        -> Iterable[Union[T1, T2]]:
        lic = list(reversed(lic))
        lib = list(reversed(lib))
        while lic and lib:
            lst : List[Tuple[int, Any]] = (lic if lic[-1][0] < lib[-1][0] else lib) # type: ignore
            yield lst.pop()[1]
        yield from list(reversed([c for _, c in lic]))
        yield from list(reversed([b for _, b in lib]))
    def get_should_filter(data : MixedDataset) -> Iterable[Tuple[ScrapedCommand, bool]]:
        list_data : List[ScrapedCommand] = list(data)
        extended_list : List[Optional[ScrapedCommand]] = \
            cast(List[Optional[ScrapedCommand]], list_data[1:])  + [None]
        for point, nextpoint in zip(list_data, extended_list):
            if isinstance(point, ScrapedTactic) \
               and not re.match("\s*[{}]\s*", point.tactic) and \
               point.goal.strip() != "":
                if isinstance(nextpoint, ScrapedTactic):
                    context_after = strip_scraped_output(nextpoint)
                else:
                    context_after = TacticContext([], [], [], "")
                should_filter = not context_filter(strip_scraped_output(point),
                                                   point.tactic,
                                                   context_after,
                                                   training_args)
                yield (point, should_filter)
            else:
                yield (point, True)
    try:
        scrape_path = args.prelude / filename.with_suffix(".v.scrape")
        interactions = list(read_text_data_singlethreaded(scrape_path))
        print("Loaded {} interactions for file {}".format(len(interactions), filename))
    except FileNotFoundError:
        print("Couldn't find file {}, skipping...".format(scrape_path))
        return None
    context_filter = get_context_filter(context_filter_str)

    command_results : List[CommandResult] = []
    stats = ResultStats(str(filename))
    indexed_filter_aware_interactions = list(enumerate(get_should_filter(interactions)))
    for idx, (interaction, should_filter) in indexed_filter_aware_interactions:
        assert isinstance(idx, int)
        if not should_filter:
            assert isinstance(interaction, ScrapedTactic), interaction
    indexed_filter_aware_prediction_contexts, indexed_filter_aware_pass_through = \
        multipartition(indexed_filter_aware_interactions,
                       lambda indexed_filter_aware_interaction:
                       indexed_filter_aware_interaction[1][1])
    indexed_prediction_contexts: List[Tuple[int, ScrapedTactic]] = \
        [(idx, cast(ScrapedTactic, obj)) for (idx, (obj, filtered))
         in indexed_filter_aware_prediction_contexts]
    indexed_pass_through = [(idx, cast(Union[ScrapedTactic, str], obj))
                            for (idx, (obj, filtered))
                            in indexed_filter_aware_pass_through]
    for idx, prediction_context in indexed_prediction_contexts:
        assert isinstance(idx, int)
        assert isinstance(prediction_context, ScrapedTactic)
    prediction_interactions, loss = \
        make_predictions(args.num_predictions,
                         [prediction_context for idx, prediction_context
                          in indexed_prediction_contexts])
    indexed_prediction_interactions = \
        [(idx, prediction_interaction)
         for (idx, prediction_context), prediction_interaction
         in zip(indexed_prediction_contexts, prediction_interactions)]
    interactions_with_predictions = \
        list(merge_indexed(indexed_prediction_interactions, indexed_pass_through))

    for inter in interactions_with_predictions:
        if isinstance(inter, tuple) and not isinstance(inter, ScrapedTactic):
            assert len(inter) == 2, inter
            scraped, predictions_and_certainties \
                = inter #cast(Tuple[ScrapedTactic, List[Prediction]], inter)
            (relevant_lemmas, prev_tactics, hyps, goal, correct_tactic) = scraped
            prediction_results = [PredictionResult(prediction,
                                                   grade_prediction(scraped,
                                                                    prediction),
                                                   certainty)
                                  for prediction, certainty in
                                  predictions_and_certainties]
            command_results.append(TacticResult(correct_tactic, hyps, goal,
                                                prediction_results))
            stats.add_tactic(prediction_results,
                             correct_tactic)
        elif isinstance(inter, ScrapedTactic):
            command_results.append(TacticResult(inter.tactic,inter.hypotheses, inter.goal, []))
        else:
            command_results.append((inter,))

    stats.set_loss(loss)

    print("Finished grading file {}".format(filename))

    write_html(args.output, filename, command_results, stats)
    write_csv(args.output, filename, args, command_results, stats)
    print("Finished output for file {}".format(filename))
    return stats

proper_subs = {"auto.": "eauto."}

def grade_prediction(correct_inter : ScrapedTactic, prediction : str):
    correct_tactic = correct_inter.tactic
    correct_tactic_normalized = \
        serapi_instance.normalizeNumericArgs(correct_inter).tactic
    prediction_normalized = \
        serapi_instance.normalizeNumericArgs(ScrapedTactic(
            correct_inter.relevant_lemmas, correct_inter.prev_tactics,
            correct_inter.hypotheses, correct_inter.goal,
            prediction)).tactic
    if correct_tactic.strip() == prediction.strip() or\
       correct_tactic_normalized.strip() == prediction_normalized.strip():
        return "goodcommand"
    elif get_stem(correct_tactic).strip() == get_stem(prediction).strip():
        return "okaycommand"
    elif correct_tactic.strip() in proper_subs and \
         proper_subs[correct_tactic.strip()] == prediction.strip():
        return "mostlygoodcommand"
    else:
        return "badcommand"

###
### Write the report page out
###
def write_summary(args : argparse.Namespace, options : Sequence[Tuple[str, str]],
                  cur_commit : str, cur_date : datetime.datetime,
                  individual_stats : List['ResultStats']) -> None:
    def report_header(tag : Any, doc : Doc, text : Text) -> None:
        header(tag, doc, text,report_css, report_js,
               "Proverbot Report")
    combined_stats = combine_file_results(individual_stats)
    doc, tag, text, line = Doc().ttl()
    with tag('html'):
        report_header(tag, doc, text)
        with tag('body'):
            with tag('h4'):
                text("{} files processed".format(len(args.filenames)))
            with tag('h5'):
                text("Commit: {}".format(cur_commit))
            if args.message:
                with tag('h5'):
                    text("Message: {}".format(args.message))
            with tag('h5'):
                text("Run on {}".format(cur_date.strftime("%Y-%m-%d %H:%M:%S.%f")))
            with tag('img',
                     ('src', 'logo.png'),
                     ('id', 'logo')):
                pass
            with tag('h2'):
                text("Overall Accuracy: {}% ({}/{})"
                     .format(stringified_percent(combined_stats.num_correct,
                                                 combined_stats.num_tactics),
                             combined_stats.num_correct, combined_stats.num_tactics))
            with tag('ul'):
                for k, v in options:
                    if k == 'filenames':
                        continue
                    elif k == 'message':
                        continue
                    elif not v:
                        continue
                    with tag('li'):
                        text("{}: {}".format(k, v))
            with tag('table'):
                with tag('tr', klass="header"):
                    line('th', 'Filename')
                    line('th', 'Number of Tactics in File')
                    line('th', '% Initially Correct')
                    line('th', '% Top {}'.format(args.num_predictions))
                    line('th', '% Partial')
                    line('th', '% Top {} Partial'.format(args.num_predictions))
                    line('th', 'Testing Loss')
                    line('th', 'Details')
                sorted_rows = sorted(individual_stats,
                                     key=lambda fresult: fresult.num_tactics,
                                     reverse=True)

                for fresult in sorted_rows:
                    if fresult.num_tactics == 0:
                        continue
                    with tag('tr'):
                        line('td', fresult.filename)
                        line('td', str(fresult.num_tactics))
                        line('td', stringified_percent(fresult.num_correct,
                                                       fresult.num_tactics))
                        line('td', stringified_percent(fresult.num_topN,
                                                       fresult.num_tactics))
                        line('td', stringified_percent(fresult.num_partial,
                                                       fresult.num_tactics))
                        line('td', stringified_percent(fresult.num_topNPartial,
                                                       fresult.num_tactics))
                        line('td', "{:10.2f}".format(fresult.loss))
                        with tag('td'):
                            with tag('a', href=escape_filename(fresult.filename) + ".html"):
                                text("Details")
                avg_loss = 0
                if combined_stats.num_tactics > 0:
                    avg_loss = combined_stats.total_loss / combined_stats.num_tactics
                with tag('tr'):
                    line('td', "Total");
                    line('td', str(combined_stats.num_tactics))
                    line('td', stringified_percent(combined_stats.num_correct,
                                                   combined_stats.num_tactics))
                    line('td', stringified_percent(combined_stats.num_topN,
                                                   combined_stats.num_tactics))
                    line('td', stringified_percent(combined_stats.num_partial,
                                                   combined_stats.num_tactics))
                    line('td', stringified_percent(combined_stats.num_topNPartial,
                                                   combined_stats.num_tactics))
                    line('td', "{:10.2f}".format(avg_loss))

    base = Path2(os.path.dirname(os.path.abspath(__file__)))
    for filename in extra_files:
        (base.parent / "reports" / filename).copyfile(args.output / filename)

    with open("{}/report.html".format(args.output), "w") as fout:
        fout.write(doc.getvalue())

def header(tag : Tag, doc : Doc, text : Text, css : List[str],
           javascript : List[str], title : str) -> None:
    with tag('head'):
        for filename in css:
            doc.stag('link', href=filename, rel='stylesheet')
        for filename in javascript:
            with tag('script', type='text/javascript',
                     src=filename):
                pass
        with tag('title'):
            text(title)

def split_into_regions(results : List[CommandResult]) -> List[List[CommandResult]]:
    regions : List[List[CommandResult]] = []
    curRegion : List[CommandResult] = []
    inProof = False
    for prev_command_result, command_result, next_command_result in \
        zip([cast(Union[Tuple[str], TacticResult], ("None",))] + results,
            results, results[1:]):
        if inProof and len(command_result) == 1:
            inProof = False
            regions.append(curRegion + [command_result])
            curRegion = []
        elif not inProof and len(next_command_result) > 1:
            inProof = True
            if len(curRegion) > 0:
                regions.append(curRegion)
            curRegion = [command_result]
        else:
            curRegion.append(command_result)
    if len(curRegion) > 0:
        regions.append(curRegion)
    return regions

def count_region_unfiltered(commands : List[CommandResult]):
    num_unfiltered = 0
    for command in commands:
        if len(command) > 1:
            command_str, hyps, goal, prediction_results = \
                cast(TacticResult, command)
            if len(prediction_results) > 1:
                num_unfiltered += 1
    return num_unfiltered

def write_html(output_dir : Path2, filename : Path2, command_results : List[CommandResult],
               stats : 'ResultStats') -> None:
    def details_header(tag : Any, doc : Doc, text : Text, filename : Path2) -> None:
        header(tag, doc, text, details_css, details_javascript,
               "Proverbot Detailed Report for {}".format(filename))
    doc, tag, text, line = Doc().ttl()
    with tag('html'):
        details_header(tag, doc, text, filename)
        with tag('div', id='overlay', onclick='event.stopPropagation();'):
            with tag('div', id='predicted'):
                pass
            with tag('div', id='context'):
                pass
            with tag('div', id='stats'):
                pass
            pass
        with tag('body', onclick='deselectTactic()',
                 onload='init()'), tag('pre'):
            for region_idx, region in enumerate(split_into_regions(command_results)):
                if len(region) > 1 and len(region[1]) == 1:
                    for cmd_idx, command_result in enumerate(region):
                        assert isinstance(command_result[0], str)
                        with tag('code', klass='plaincommand'):
                            text("\n" + command_result[0].strip('\n'))
                else:
                    doc.stag("br")
                    with tag('button', klass='collapsible',
                             id='collapsible-{}'.format(region_idx)):
                        with tag('code', klass='buttontext'):
                            assert isinstance(region[0][0], str), region
                            text(region[0][0].strip("\n"))
                        num_unfiltered = count_region_unfiltered(region)
                        with tag('code', klass='numtacs ' +
                                 ('nonempty' if num_unfiltered > 3 else 'empty')):
                            text(num_unfiltered)
                    with tag('div', klass='region'):
                        for cmd_idx, command_result in enumerate(region[1:]):
                            if len(command_result) == 1:
                                assert isinstance(command_result[0], str)
                                with tag('code', klass='plaincommand'):
                                    text("\n" + command_result[0].strip('\n'))
                            else:
                                command, hyps, goal, prediction_results = \
                                    cast(TacticResult, command_result)
                                predictions : List[str]
                                grades : List[str]
                                certainties : List[float]
                                if len(prediction_results) > 0:
                                    predictions, grades, certainties = zip(*prediction_results) # type: ignore
                                else:
                                    predictions, grades, certainties = [], [], []
                                with tag('span',
                                         ('data-hyps',"\n".join(hyps)),
                                         ('data-goal',format_goal(goal)),
                                         ('data-num-total', str(stats.num_tactics)),
                                         ('data-predictions',
                                          to_list_string(cast(List[str], predictions))),
                                         ('data-num-predicteds',
                                          to_list_string([stats.predicted_tactic_frequency
                                                          .get(get_stem(prediction), 0)
                                                          for prediction in cast(List[str],
                                                                                 predictions)])),
                                         ('data-num-corrects',
                                          to_list_string([stats.correctly_predicted_frequency
                                                          .get(get_stem(prediction), 0)
                                                          for prediction in
                                                          cast(List[str], predictions)])),
                                         ('data-certainties',
                                          to_list_string(cast(List[float], certainties))),
                                         ('data-num-actual-corrects',
                                          stats.correctly_predicted_frequency
                                          .get(get_stem(command), 0)),
                                         ('data-num-actual-in-file',
                                          stats.actual_tactic_frequency
                                          .get(get_stem(command), 0)),
                                         ('data-actual-tactic',
                                          strip_comments(command)),
                                         ('data-grades',
                                          to_list_string(cast(List[str], grades))),
                                         ('data-search-idx', 0),
                                         id='command-{}-{}'.format(region_idx, cmd_idx),
                                         onmouseover='hoverTactic("{}-{}")'\
                                         .format(region_idx, cmd_idx),
                                         onmouseout='unhoverTactic()',
                                         onclick='selectTactic("{}-{}"); event.stopPropagation();'
                                         .format(region_idx, cmd_idx)):
                                    doc.stag("br")
                                    if len(grades) == 0:
                                        with tag('code', klass="plaincommand"):
                                            text(command.strip("\n"))
                                    else:
                                        with tag('code', klass=grades[0]):
                                            text(command.strip("\n"))
                                        for grade in grades[1:]:
                                            with tag('span', klass=grade):
                                                doc.asis(" &#11044;")
    with (output_dir / escape_filename(str(filename))).with_suffix(".html")\
                                                      .open(mode='w') as fout:
        fout.write(doc.getvalue())

    pass
def write_csv(output_dir : Path2, filename : Path2, args : argparse.Namespace,
              command_results : List[CommandResult], stats : 'ResultStats') -> None:
    with (output_dir / escape_filename(str(filename))).with_suffix(".csv")\
                                                      .open(mode='w', newline='') \
                                                      as csvfile:
        for k, v in vars(args).items():
            csvfile.write("# {}: {}\n".format(k, v))

        rowwriter = csv.writer(csvfile, lineterminator=os.linesep)
        for row in command_results:
            if len(row) == 1:
                rowwriter.writerow([re.sub(r"\n", r"\\n", cast(str, row[0]))])
            else:
                # Type hack
                command, hyps, goal, prediction_results = cast(TacticResult, row)

                rowwriter.writerow([re.sub(r"\n", r"\\n", item) for item in
                                    [command] +
                                    hyps +
                                    [goal] +
                                    [item
                                     for prediction, grade, certainty in prediction_results
                                     for item in [prediction, grade]]])

def get_file_commands(args : argparse.Namespace, file_idx : int,
                      filename : str) -> List[str]:
    local_filename = args.prelude + "/" + filename
    loaded_commands = try_load_lin(args, file_idx, local_filename)
    if loaded_commands is None:
        print("Warning: this version of the reports can't linearize files! "
              "Using original commands.")
        return load_commands_preserve(args, file_idx, local_filename)
    else:
        return loaded_commands

def combine_file_results(results : Iterable['ResultStats']) -> 'ResultStats':
    total = ResultStats("global")
    for result in results:
        total.num_tactics += result.num_tactics
        total.num_correct += result.num_correct
        total.num_partial += result.num_partial
        total.num_failed += result.num_failed
        total.num_topN += result.num_topN
        total.num_topNPartial += result.num_topNPartial
        total.total_loss += result.total_loss
        total.actual_tactic_frequency += result.actual_tactic_frequency
        total.predicted_tactic_frequency += result.predicted_tactic_frequency
        total.correctly_predicted_frequency += result.correctly_predicted_frequency

    return total

class ResultStats:
    def __init__(self, filename : str) -> None:
        self.num_tactics = 0
        self.num_correct = 0
        self.num_partial = 0
        self.num_failed = 0
        self.num_topN = 0
        self.num_topNPartial = 0
        self.total_loss = 0.
        self.actual_tactic_frequency : Counter[str] = collections.Counter()
        self.predicted_tactic_frequency : Counter[str]= collections.Counter()
        self.correctly_predicted_frequency : Counter[str] = collections.Counter()
        self.filename = filename
        self.loss = 0.

    def set_loss(self, loss : float) -> None:
        self.loss = loss

    def add_tactic(self, predictions : List[PredictionResult], correct : str) -> None:
        self.num_tactics += 1

        if predictions[0].grade == "goodcommand" or \
           predictions[0].grade == "mostlygoodcommand":
            self.num_correct += 1
            self.num_partial += 1
            self.correctly_predicted_frequency[get_stem(correct)] += 1
        elif predictions[0].grade == "okaycommand":
            self.num_partial += 1
        else:
            self.num_failed += 1

        for prediction, grade, certainty in predictions:
            if grade == "goodcommand" or \
               grade == "mostlygoodcommand":
                self.num_topN += 1
                break
        for prediction, grade, certainty in predictions:
            if grade == "goodcommand" or \
               grade == "mostlygoodcommand":
                self.num_topNPartial += 1
                break
            if grade == "okaycommand":
                self.num_topNPartial += 1
                break

        self.actual_tactic_frequency[get_stem(correct)] += 1
        self.predicted_tactic_frequency[get_stem(predictions[0].prediction)] += 1<|MERGE_RESOLUTION|>--- conflicted
+++ resolved
@@ -16,24 +16,21 @@
 import io
 import math
 
-from typing import Any, Union, Optional, Tuple, List, Sequence, Dict, Counter, \
-    Callable, NamedTuple, TextIO, Iterable, \
-    cast, TypeVar, NewType
+from typing import (Any, Union, Optional, Tuple, List, Sequence, Dict,
+                    Counter, Callable, NamedTuple, TextIO, Iterable, cast, TypeVar,
+                    NewType)
 from pathlib_revised import Path2
 
-from data import file_chunks, filter_data, strip_scraped_output
+from data import file_chunks, filter_data
 from context_filter import get_context_filter
 from serapi_instance import get_stem, try_load_lin, load_commands_preserve
 import serapi_instance
 from predict_tactic import static_predictors, loadPredictorByFile, loadPredictorByName
 from models.tactic_predictor import TacticPredictor, Prediction
 from yattag import Doc
-from format import format_goal, format_hypothesis, format_tactic, read_tuple, \
-<<<<<<< HEAD
-    ScrapedTactic, ScrapedCommand, TacticContext
-=======
-    ScrapedTactic, ScrapedCommand, TacticContext, strip_scraped_output
->>>>>>> 3d2e4e53
+from format import (format_goal, format_hypothesis, format_tactic,
+                    read_tuple, ScrapedTactic, ScrapedCommand, TacticContext,
+                    strip_scraped_output)
 from syntax import syntax_highlight, strip_comments
 from util import multipartition, chunks, stringified_percent, escape_filename
 
