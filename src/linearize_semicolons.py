--- conflicted
+++ resolved
@@ -412,28 +412,12 @@
                     yield first_command + " in" + context
                     yield from split_commas_command("rewrite " + rest + " in" + context)
                 else:
-<<<<<<< HEAD
-                    part_reg = "((->|<-)\s*)?[a-zA-Z'_][a-zA-Z0-9'_]*"
-                    rewrite_reg = "rewrite\s*({}?(\s*,\s*{})*)\s*\.".format(part_reg, part_reg)
-                    parts_match = re.match(rewrite_reg, command)
-                    assert parts_match, "Couldn't match \"{}\"".format(command)
-                    parts = parts_match.group(1).split(',')
-                    for part in parts:
-                        yield "rewrite {}.".format(part)
-
-                    # OLD CODE
-                    # parts_match = re.match("\s*(rewrite\s+(!?\s+\S+|\(.*?\))\s*),\s*(.*)",
-                    #                        command)
-                    # assert parts_match, "Couldn't match \"{}\"".format(command)
-                    # first_command, rest = parts_match.group(1, 3)
-=======
                     parts_match = re.match("\s*(rewrite\s+(!?\s*\S+|\(.*?\))\s*),\s*(.*)",
                                            command)
                     if not parts_match:
                         yield command
                         return
                     first_command, rest = parts_match.group(1, 3)
->>>>>>> 90a3f793
                     # print("Splitting {} into {} and {}"
                     #       .format(command, first_command + ". ", "rewrite " + rest))
                     # yield first_command + ". "
