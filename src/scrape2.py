--- conflicted
+++ resolved
@@ -59,11 +59,7 @@
     commands = try_load_lin(full_filename)
     if not commands:
         commands = lift_and_linearize(load_commands(full_filename),
-<<<<<<< HEAD
-                                      coqargs, includes, prelude, full_filename, skip_nochange_tac)
-=======
-                                      coqargs, includes, prelude, full_filename, debug=debug)
->>>>>>> c33f4f6e
+                                      coqargs, includes, prelude, full_filename, skip_nochange_tac, debug=debug)
         save_lin(commands, full_filename)
 
     with serapi_instance.SerapiContext(coqargs, includes, prelude) as coq:
