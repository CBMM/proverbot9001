--- conflicted
+++ resolved
@@ -66,19 +66,19 @@
     )
 }
 
-function setup-compcert {
-    check-and-clone\
-        "CompCert" "https://github.com/AbsInt/CompCert.git"\
-        "47f63df0a43209570de224f28cf53da6a758df16"
-    (
-        set -euv
-        cd CompCert
-        if [[ ! -f "Makefile.config" ]]; then
-            PATH="$PWD/../coq/bin:$PATH" ./configure x86_64-linux
-        fi
-        PATH="$PWD/../coq/bin:$PATH" make -j `nproc`
-    ) || exit 1
-}
+# function setup-compcert {
+#     check-and-clone\
+#         "CompCert" "https://github.com/AbsInt/CompCert.git"\
+#         "47f63df0a43209570de224f28cf53da6a758df16"
+#     (
+#         set -euv
+#         cd CompCert
+#         if [[ ! -f "Makefile.config" ]]; then
+#             PATH="$PWD/../coq/bin:$PATH" ./configure x86_64-linux
+#         fi
+#         PATH="$PWD/../coq/bin:$PATH" make -j `nproc`
+#     ) || exit 1
+# }
 
 function setup-software-foundation {
     check-and-clone\
@@ -87,17 +87,13 @@
         "99a3f3d1e2526f2f89028605b1b441076d9c2838"
     (
         set -euv
-<<<<<<< HEAD
-        cd SoftwareFoundation
-=======
         cd software-foundations
         PATH="$PWD/../coq/bin:$PATH" make
->>>>>>> 4cd64e38
     ) || exit 1
 }
 
 setup-coq
-setup-coq-serapi
+# setup-coq-serapi
 setup-coq-menhir
-setup-compcert
+# setup-compcert
 setup-software-foundation